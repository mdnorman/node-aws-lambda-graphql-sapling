# CHANGEME

## Setup

### Node

1.  Install `nvm` ([Node Version Manager](https://github.com/creationix/nvm))
2.  `cd` to the project directory and execute the following:
    ```
    nvm install
    nvm use
    npm install
    ```

### IDE Setup

This project uses [EditorConfig](https://editorconfig.org/) for IDE configuration.

See `.editorconfig` for settings.

Many popular IDEs and editors support this out of the box or with a plugin.

### AWS

1.  Install AWS CLI for your computer
2.  Setup AWS CLI with your credentials
3.  Add a configuration for `serverless` in your AWS config files

### Domain Name

1.  Follow the instructions at [serverless-domain-manager](https://github.com/amplify-education/serverless-domain-manager) for registering and setting up a domain name
    1.  Create `test-api.whatever.com` certificate
    2.  Create `api.whatever.com` certificate
2.  Change the base `custom.baseDomainName` property in `serverless.yml` to the zone name, eg `whatever.com`
3.  Then run:
    ```
    npx serverless create_domain
    ```

## Development

### Invoking locally

Use serverless to run the server locally:

```
<<<<<<< HEAD
serverless invoke local -f graphql -p examples/invoke-data/query.json
=======
npx serverless invoke local -f CHANGEME
>>>>>>> b9cd2df4
```

### Running as a server

```
AWS_SDK_LOAD_CONFIG=true npx serverless offline
```

### Invoking against test

Use serverless to run the server against the test environment:

```
<<<<<<< HEAD
serverless invoke -f graphql -p examples/invoke-data/query.json
=======
npx serverless invoke -f CHANGEME
>>>>>>> b9cd2df4
```

### Prettier

This project uses [Prettier](https://prettier.io/), so please run it before checking in:

```
npm run pretty
```

See `.prettierrc` for settings.

Some IDEs and editors have plugins for running Prettier.

### Linting

This project uses [TSLint](https://palantir.github.io/tslint/). Check linting before checking in:

```
npm run lint
```

See `tslint.json` for settings.

Many IDEs and editors support TSLint.

## Testing

This project uses [Jest](https://jestjs.io/) for testing. Run tests before checking in.

### Unit Tests

```
npm test
```

### Integration Tests

```
npm run test:integration
```

## Building

```
npm run build
```

## Deploy

> NOTE: AWS Certificate validation requires a manual step during the first deployment.
>
> When the following is displayed, go to the AWS Certificate Manager console for the new domain name and create the record in Route 53:
>
> `CloudFormation - CREATE_IN_PROGRESS - AWS::CertificateManager::Certificate - WebAppCertificate`

### Test

```
npm run deploy:test
```

#### Checking logs

```
<<<<<<< HEAD
serverless logs -t -f graphql
=======
npx serverless logs -t -f CHANGEME
>>>>>>> b9cd2df4
```

### Production

```
npm run deploy
```

#### Checking logs

```
<<<<<<< HEAD
serverless logs --stage prod -t -f graphql
=======
npx serverless logs --stage prod -t -f CHANGEME
>>>>>>> b9cd2df4
```

### Troubleshooting

If there are errors when deploying, check the Cloudformation logs for the stack.<|MERGE_RESOLUTION|>--- conflicted
+++ resolved
@@ -44,11 +44,7 @@
 Use serverless to run the server locally:
 
 ```
-<<<<<<< HEAD
-serverless invoke local -f graphql -p examples/invoke-data/query.json
-=======
-npx serverless invoke local -f CHANGEME
->>>>>>> b9cd2df4
+npx serverless invoke local -f graphql -p examples/invoke-data/query.json
 ```
 
 ### Running as a server
@@ -62,11 +58,7 @@
 Use serverless to run the server against the test environment:
 
 ```
-<<<<<<< HEAD
-serverless invoke -f graphql -p examples/invoke-data/query.json
-=======
-npx serverless invoke -f CHANGEME
->>>>>>> b9cd2df4
+npx serverless invoke -f graphql -p examples/invoke-data/query.json
 ```
 
 ### Prettier
@@ -132,11 +124,7 @@
 #### Checking logs
 
 ```
-<<<<<<< HEAD
-serverless logs -t -f graphql
-=======
-npx serverless logs -t -f CHANGEME
->>>>>>> b9cd2df4
+npx serverless logs -t -f graphql
 ```
 
 ### Production
@@ -148,11 +136,7 @@
 #### Checking logs
 
 ```
-<<<<<<< HEAD
-serverless logs --stage prod -t -f graphql
-=======
-npx serverless logs --stage prod -t -f CHANGEME
->>>>>>> b9cd2df4
+npx serverless logs --stage prod -t -f graphql
 ```
 
 ### Troubleshooting
