--- conflicted
+++ resolved
@@ -28,7 +28,7 @@
 
 ### Serverless
 
-This project uses [Serverless] to deploy. Install `serverless` as a global:
+This project uses [Serverless](https://serverless.com/) to deploy. Install `serverless` as a global:
 
 ```
 npm install -g serverless
@@ -36,7 +36,7 @@
 
 ### Domain Name
 
-1.  Follow the instructions at [serverless-domain-manager] for registering and setting up a domain name
+1.  Follow the instructions at [serverless-domain-manager](https://github.com/amplify-education/serverless-domain-manager) for registering and setting up a domain name
     1.  Create `test-api.whatever.com` certificate
     2.  Create `api.whatever.com` certificate
 2.  Change the base `custom.baseDomainName` property in `serverless.yml` to the zone name, eg `whatever.com`
@@ -113,7 +113,6 @@
 
 ```
 npm run build
-<<<<<<< HEAD
 ```
 
 ## Deploy
@@ -151,14 +150,3 @@
 ### Troubleshooting
 
 If there are errors when deploying, check the Cloudformation logs for the stack.
-
-[editorconfig]: https://editorconfig.org/
-[jasmine]: https://jasmine.github.io/
-[node version manager]: https://github.com/creationix/nvm
-[prettier]: https://prettier.io/
-[serverless]: https://serverless.com/
-[serverless-domain-manager]: https://github.com/amplify-education/serverless-domain-manager
-[tslint]: https://palantir.github.io/tslint/
-=======
-```
->>>>>>> 15864117
