name: CI
on:
  push:
    branches: [$default-branch]
  pull_request:
    branches: ['**']

jobs:
  build:
    runs-on: ubuntu-latest
    container:
<<<<<<< HEAD
      image: node:20.3.1
=======
      image: node:20.8.0
>>>>>>> 24b7a20f
      # this is the user that CI uses, which is needed to generate files within the repo directory
      options: --user 1001

    steps:
      - name: Check out code
        uses: actions/checkout@v3
      - name: Setup Node
        uses: actions/setup-node@v3
        with:
          node-version: 20
          cache: 'npm'
          registry-url: 'https://registry.npmjs.org'
      - name: Install dependencies
        run: npm ci
        env:
          NODE_AUTH_TOKEN: ${{ secrets.NPM_TOKEN }}
      - name: Build
        run: npm run build
      - name: Test
        run: npm run test -- --ci --maxWorkers=1 --reporters=default
      - name: Check Serverless
        run: npx serverless package --verbose --stage dev<|MERGE_RESOLUTION|>--- conflicted
+++ resolved
@@ -9,11 +9,7 @@
   build:
     runs-on: ubuntu-latest
     container:
-<<<<<<< HEAD
-      image: node:20.3.1
-=======
       image: node:20.8.0
->>>>>>> 24b7a20f
       # this is the user that CI uses, which is needed to generate files within the repo directory
       options: --user 1001
 
