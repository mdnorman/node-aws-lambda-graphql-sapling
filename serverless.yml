--- conflicted
+++ resolved
@@ -40,100 +40,23 @@
       title: CHANGEME
       description: CHANGEME
       version: 1.0.0
-<<<<<<< HEAD
-=======
-    models:
-      - name: DataInput
-        description: Data input for the application
-        contentType: application/json
-        schema:
-          type: object
-
-      - name: DataOutput
-        description: Response message
-        contentType: application/json
-        schema:
-          type: object
-
-      - name: ErrorResponse
-        description: Error response from the application
-        contentType: application/json
-        schema:
-          type: object
-          properties:
-            error:
-              type: string
-              description: Error message
->>>>>>> a728f442
 
 functions:
   graphql:
     handler: dist/events/apollo.handler
     events:
-<<<<<<< HEAD
-    - http:
-        path: graphql
-        method: get
-        cors: true
-        documentation:
-          summary: GraphQL Server
-          description: GraphQL Server
-
-    - http:
-        path: graphql
-        method: post
-        cors: true
-        documentation:
-          summary: GraphQL Server
-          description: GraphQL Server
-=======
       - http:
-          path: /
+          path: graphql
           method: get
           cors: true
           documentation:
-            summary: CHANGEME
-            description: CHANGEME
-            methodResponses:
-              - statusCode: '200'
-                responseBody:
-                  description: Successful operation
-                responseModels:
-                  'application/json': DataOutput
-              - statusCode: '400'
-                responseBody:
-                  description: Invalid input provided
-                responseModels:
-                  'application/json': ErrorResponse
-              - statusCode: '500'
-                responseBody:
-                  description: Unhandled error
-                responseModels:
-                  'application/json': ErrorResponse
+            summary: GraphQL Server
+            description: GraphQL Server
 
       - http:
-          path: /
+          path: graphql
           method: post
           cors: true
           documentation:
-            summary: CHANGEME
-            description: CHANGEME
-            requestModels:
-              'application/json': DataInput
-            methodResponses:
-              - statusCode: '200'
-                responseBody:
-                  description: Successful operation
-                responseModels:
-                  'application/json': DataOutput
-              - statusCode: '400'
-                responseBody:
-                  description: Invalid input provided
-                responseModels:
-                  'application/json': ErrorResponse
-              - statusCode: '500'
-                responseBody:
-                  description: Unhandled error
-                responseModels:
-                  'application/json': ErrorResponse
->>>>>>> a728f442
+            summary: GraphQL Server
+            description: GraphQL Server