--- conflicted
+++ resolved
@@ -55,12 +55,8 @@
     "eslint": "8.3.0",
     "eslint-plugin-import": "2.25.3",
     "eslint-plugin-prettier": "4.0.0",
-<<<<<<< HEAD
     "get-graphql-schema": "2.1.2",
-    "jest": "27.3.1",
-=======
     "jest": "27.4.2",
->>>>>>> bfe1959e
     "prettier": "2.5.0",
     "pretty-quick": "3.1.2",
     "serverless": "2.67.0",
