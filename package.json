--- conflicted
+++ resolved
@@ -29,14 +29,10 @@
     "save-schema": "ts-node scripts/printSchema > schema.graphql"
   },
   "dependencies": {
-<<<<<<< HEAD
     "apollo-server-lambda": "2.25.2",
-    "aws-sdk": "2.1004.0",
+    "aws-sdk": "2.1010.0",
     "graphql": "14.7.0",
     "graphql-relay": "0.6.0"
-=======
-    "aws-sdk": "2.1010.0"
->>>>>>> aaa48deb
   },
   "devDependencies": {
     "@types/aws-lambda": "8.10.84",
