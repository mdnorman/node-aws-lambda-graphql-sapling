{
  "author": "Michael D. Norman",
  "name": "CHANGEME",
  "description": "",
  "private": true,
  "license": "UNLICENSED",
  "version": "0.0.0",
  "homepage": "https://github.com/mdnorman/CHANGEME/wiki/Home",
  "repository": {
    "type": "git",
    "url": "https://github.com/mdnorman/CHANGEME"
  },
  "bugs": {
    "url": "https://github.com/mdnorman/CHANGEME/issues"
  },
  "scripts": {
    "clean": "rm -rf dist && rm -rf out",
    "build": "tsc",
    "build:watch": "tsc --watch",
    "rebuild": "npm run clean && npm run build",
    "test": "jest",
    "posttest": "npm run lint",
    "lint": "eslint",
    "pretty": "pretty-quick",
<<<<<<< HEAD
    "offline": "serverless offline",
    "deploy": "serverless deploy --verbose --stage test",
    "deploy:prod": "serverless deploy --verbose --stage prod"
  },
  "dependencies": {
    "aws-sdk": "2.1189.0",
    "aws-xray-sdk-core": "3.3.6",
    "debug": "4.3.4"
  },
  "devDependencies": {
    "@types/aws-lambda": "8.10.101",
=======
    "release": "standard-version"
  },
  "husky": {
    "hooks": {
      "pre-commit": "pretty-quick --staged",
      "pre-push": "npm run lint"
    }
  },
  "devDependencies": {
>>>>>>> dacaf3e8
    "@types/jest": "28.1.6",
    "@types/node": "16.11.47",
    "@typescript-eslint/eslint-plugin": "5.32.0",
    "@typescript-eslint/parser": "5.32.0",
<<<<<<< HEAD
    "eslint": "8.21.0",
    "eslint-plugin-import": "2.26.0",
    "eslint-plugin-prettier": "4.2.1",
    "jest": "28.1.3",
    "prettier": "2.7.1",
    "pretty-quick": "3.1.3",
    "serverless": "3.21.0",
    "serverless-domain-manager": "6.0.4",
    "serverless-jetpack": "0.11.1",
    "serverless-offline": "9.1.6",
    "serverless-v2-aws-documentation": "2.0.4",
=======
    "cz-conventional-changelog": "3.3.0",
    "eslint": "8.21.0",
    "eslint-plugin-import": "2.26.0",
    "eslint-plugin-prettier": "4.2.1",
    "husky": "8.0.1",
    "jest": "28.1.3",
    "prettier": "2.7.1",
    "pretty-quick": "3.1.3",
    "standard-version": "9.5.0",
>>>>>>> dacaf3e8
    "ts-jest": "28.0.7",
    "ts-node": "10.9.1",
    "tsutils": "3.21.0",
    "typescript": "4.7.4"
  },
  "engines": {
    "npm": ">=7.20",
    "node": ">=16.5"
  },
  "config": {
    "commitizen": {
      "path": "./node_modules/cz-conventional-changelog"
    }
  },
  "standard-version": {
    "issueUrlFormat": "https://github.com/mdnorman/CHANGEME/issues/{{id}}",
    "issuePrefixes": [
      "#"
    ],
    "scripts": {
      "postchangelog": "npm run pretty"
    }
  }
}<|MERGE_RESOLUTION|>--- conflicted
+++ resolved
@@ -22,19 +22,9 @@
     "posttest": "npm run lint",
     "lint": "eslint",
     "pretty": "pretty-quick",
-<<<<<<< HEAD
     "offline": "serverless offline",
     "deploy": "serverless deploy --verbose --stage test",
-    "deploy:prod": "serverless deploy --verbose --stage prod"
-  },
-  "dependencies": {
-    "aws-sdk": "2.1189.0",
-    "aws-xray-sdk-core": "3.3.6",
-    "debug": "4.3.4"
-  },
-  "devDependencies": {
-    "@types/aws-lambda": "8.10.101",
-=======
+    "deploy:prod": "serverless deploy --verbose --stage prod",
     "release": "standard-version"
   },
   "husky": {
@@ -43,16 +33,22 @@
       "pre-push": "npm run lint"
     }
   },
+  "dependencies": {
+    "aws-sdk": "2.1189.0",
+    "aws-xray-sdk-core": "3.3.6",
+    "debug": "4.3.4"
+  },
   "devDependencies": {
->>>>>>> dacaf3e8
     "@types/jest": "28.1.6",
+    "@types/aws-lambda": "8.10.101",
     "@types/node": "16.11.47",
     "@typescript-eslint/eslint-plugin": "5.32.0",
     "@typescript-eslint/parser": "5.32.0",
-<<<<<<< HEAD
+    "cz-conventional-changelog": "3.3.0",
     "eslint": "8.21.0",
     "eslint-plugin-import": "2.26.0",
     "eslint-plugin-prettier": "4.2.1",
+    "husky": "8.0.1",
     "jest": "28.1.3",
     "prettier": "2.7.1",
     "pretty-quick": "3.1.3",
@@ -61,17 +57,7 @@
     "serverless-jetpack": "0.11.1",
     "serverless-offline": "9.1.6",
     "serverless-v2-aws-documentation": "2.0.4",
-=======
-    "cz-conventional-changelog": "3.3.0",
-    "eslint": "8.21.0",
-    "eslint-plugin-import": "2.26.0",
-    "eslint-plugin-prettier": "4.2.1",
-    "husky": "8.0.1",
-    "jest": "28.1.3",
-    "prettier": "2.7.1",
-    "pretty-quick": "3.1.3",
     "standard-version": "9.5.0",
->>>>>>> dacaf3e8
     "ts-jest": "28.0.7",
     "ts-node": "10.9.1",
     "tsutils": "3.21.0",
