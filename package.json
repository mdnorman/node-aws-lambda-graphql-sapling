--- conflicted
+++ resolved
@@ -25,12 +25,18 @@
     "offline": "serverless offline --useChildProcesses --apiKey local-dev-api-key",
     "deploy": "serverless deploy --verbose --stage test",
     "deploy:prod": "serverless deploy --verbose --stage prod",
-<<<<<<< HEAD
+    "release": "standard-version",
     "print-schema": "get-graphql-schema -h x-api-key=local-dev-api-key ${GRAPHQL_URL:-http://localhost:${GRAPHQL_PORT:-3000}/dev/graphql}",
     "save-schema": "get-graphql-schema -h x-api-key=local-dev-api-key ${GRAPHQL_URL:-http://localhost:${GRAPHQL_PORT:-3000}/dev/graphql} > ./schema.graphql",
     "graphql-codegen": "graphql-codegen --config codegen.yml",
     "graphql-codegen:watch": "npm run graphql-codegen -- --watch",
     "save-schema-and-codegen": "npm run save-schema && npm run graphql-codegen"
+  },
+  "husky": {
+    "hooks": {
+      "pre-commit": "pretty-quick --staged",
+      "pre-push": "npm run lint"
+    }
   },
   "dependencies": {
     "apollo-server-lambda": "3.10.0",
@@ -53,36 +59,12 @@
     "@types/node": "16.11.47",
     "@typescript-eslint/eslint-plugin": "5.32.0",
     "@typescript-eslint/parser": "5.32.0",
+    "cz-conventional-changelog": "3.3.0",
     "eslint": "8.21.0",
     "eslint-plugin-import": "2.26.0",
     "eslint-plugin-prettier": "4.2.1",
     "get-graphql-schema": "2.1.2",
-=======
-    "release": "standard-version"
-  },
-  "husky": {
-    "hooks": {
-      "pre-commit": "pretty-quick --staged",
-      "pre-push": "npm run lint"
-    }
-  },
-  "dependencies": {
-    "aws-sdk": "2.1189.0",
-    "aws-xray-sdk-core": "3.3.6",
-    "debug": "4.3.4"
-  },
-  "devDependencies": {
-    "@types/jest": "28.1.6",
-    "@types/aws-lambda": "8.10.101",
-    "@types/node": "16.11.47",
-    "@typescript-eslint/eslint-plugin": "5.32.0",
-    "@typescript-eslint/parser": "5.32.0",
-    "cz-conventional-changelog": "3.3.0",
-    "eslint": "8.21.0",
-    "eslint-plugin-import": "2.26.0",
-    "eslint-plugin-prettier": "4.2.1",
     "husky": "8.0.1",
->>>>>>> b1a92cea
     "jest": "28.1.3",
     "prettier": "2.7.1",
     "pretty-quick": "3.1.3",
@@ -91,10 +73,7 @@
     "serverless-jetpack": "0.11.1",
     "serverless-offline": "9.1.6",
     "serverless-v2-aws-documentation": "2.0.4",
-<<<<<<< HEAD
-=======
     "standard-version": "9.5.0",
->>>>>>> b1a92cea
     "ts-jest": "28.0.7",
     "ts-node": "10.9.1",
     "tsutils": "3.21.0",
