--- conflicted
+++ resolved
@@ -39,21 +39,14 @@
     "debug": "4.3.4"
   },
   "devDependencies": {
-<<<<<<< HEAD
     "@types/aws-lambda": "8.10.130",
-=======
->>>>>>> 12d0eabe
     "@types/jest": "29.5.10",
     "@types/node": "20.8.0",
     "@typescript-eslint/eslint-plugin": "5.61.0",
     "@typescript-eslint/parser": "5.61.0",
     "cz-conventional-changelog": "3.3.0",
     "eslint": "8.54.0",
-<<<<<<< HEAD
     "eslint-plugin-import": "2.29.0",
-=======
-    "eslint-plugin-import": "2.28.1",
->>>>>>> 12d0eabe
     "eslint-plugin-prettier": "4.2.1",
     "husky": "8.0.3",
     "jest": "29.7.0",
