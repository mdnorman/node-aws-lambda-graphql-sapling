--- conflicted
+++ resolved
@@ -29,14 +29,10 @@
     "save-schema": "ts-node scripts/printSchema > schema.graphql"
   },
   "dependencies": {
-<<<<<<< HEAD
     "apollo-server-lambda": "2.14.2",
-    "aws-sdk": "2.999.0",
+    "aws-sdk": "2.1004.0",
     "graphql": "14.1.1",
     "graphql-relay": "0.6.0"
-=======
-    "aws-sdk": "2.1004.0"
->>>>>>> 38df6554
   },
   "devDependencies": {
     "@types/aws-lambda": "8.10.83",
