--- conflicted
+++ resolved
@@ -41,17 +41,12 @@
     "jest": "27.3.1",
     "prettier": "2.4.1",
     "pretty-quick": "3.1.1",
-<<<<<<< HEAD
     "serverless": "2.63.0",
     "serverless-aws-documentation": "1.1.0",
     "serverless-domain-manager": "5.1.5",
     "serverless-offline": "8.2.0",
-    "ts-jest": "27.0.5",
-    "ts-node": "10.2.1",
-=======
     "ts-jest": "27.0.7",
     "ts-node": "10.3.0",
->>>>>>> 00f8d030
     "tsutils": "3.21.0",
     "typescript": "4.4.4"
   },
