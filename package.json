{
  "author": "Michael D. Norman",
  "name": "CHANGEME",
  "description": "",
  "private": true,
  "license": "UNLICENSED",
  "version": "0.0.0",
  "homepage": "https://github.com/mdnorman/CHANGEME/wiki/Home",
  "repository": {
    "type": "git",
    "url": "https://github.com/mdnorman/CHANGEME"
  },
  "bugs": {
    "url": "https://github.com/mdnorman/CHANGEME/issues"
  },
  "scripts": {
    "clean": "rm -rf dist && rm -rf out",
    "build": "tsc",
    "build:watch": "tsc --watch",
    "rebuild": "npm run clean && npm run build",
    "test": "jest",
    "posttest": "npm run lint",
    "lint": "eslint",
    "pretty": "pretty-quick",
    "offline": "serverless offline",
    "deploy": "serverless deploy -v --stage test",
    "deploy:prod": "serverless deploy -v --stage prod"
  },
  "dependencies": {
    "aws-sdk": "2.968.0"
  },
  "devDependencies": {
<<<<<<< HEAD
    "@types/aws-lambda": "8.10.82",
    "@types/jest": "27.0.0",
=======
    "@types/jest": "27.0.1",
>>>>>>> 3ed0cb05
    "@types/node": "16.4.5",
    "@typescript-eslint/eslint-plugin": "4.29.1",
    "@typescript-eslint/parser": "4.29.1",
    "eslint": "7.32.0",
    "eslint-plugin-import": "2.24.0",
    "eslint-plugin-prettier": "3.4.0",
    "jest": "27.0.6",
    "prettier": "2.3.2",
    "pretty-quick": "3.1.1",
    "serverless": "2.54.0",
    "serverless-aws-documentation": "1.1.0",
    "serverless-domain-manager": "5.1.5",
    "serverless-offline": "8.0.0",
    "ts-jest": "27.0.4",
    "ts-node": "10.2.0",
    "tsutils": "3.21.0",
    "typescript": "4.3.5",
    "typescript-eslint": "0.0.1-alpha.0"
  },
  "engines": {
    "npm": ">=7.20",
    "node": ">=16.5"
  }
}<|MERGE_RESOLUTION|>--- conflicted
+++ resolved
@@ -30,12 +30,8 @@
     "aws-sdk": "2.968.0"
   },
   "devDependencies": {
-<<<<<<< HEAD
     "@types/aws-lambda": "8.10.82",
-    "@types/jest": "27.0.0",
-=======
     "@types/jest": "27.0.1",
->>>>>>> 3ed0cb05
     "@types/node": "16.4.5",
     "@typescript-eslint/eslint-plugin": "4.29.1",
     "@typescript-eslint/parser": "4.29.1",
