{
  "author": "Michael D. Norman",
  "name": "CHANGEME",
  "description": "",
  "private": true,
  "license": "UNLICENSED",
  "version": "0.0.0",
  "homepage": "https://github.com/mdnorman/CHANGEME/wiki/Home",
  "repository": {
    "type": "git",
    "url": "https://github.com/mdnorman/CHANGEME"
  },
  "bugs": {
    "url": "https://github.com/mdnorman/CHANGEME/issues"
  },
  "scripts": {
    "clean": "rm -rf dist && rm -rf out",
    "build": "tsc",
    "build:watch": "tsc --watch",
    "rebuild": "npm run clean && npm run build",
    "test": "jest",
    "posttest": "npm run lint",
    "lint": "eslint",
    "pretty": "pretty-quick",
    "offline": "serverless offline",
    "deploy": "serverless deploy -v --stage test",
    "deploy:prod": "serverless deploy -v --stage prod"
  },
  "dependencies": {
    "aws-sdk": "2.983.0"
  },
  "devDependencies": {
<<<<<<< HEAD
    "@types/aws-lambda": "8.10.83",
    "@types/jest": "27.0.1",
=======
    "@types/jest": "27.0.2",
>>>>>>> 0db11833
    "@types/node": "16.4.5",
    "@typescript-eslint/eslint-plugin": "4.31.2",
    "@typescript-eslint/parser": "4.31.2",
    "eslint": "7.32.0",
    "eslint-plugin-import": "2.24.2",
    "eslint-plugin-prettier": "4.0.0",
    "jest": "27.2.1",
    "prettier": "2.4.1",
    "pretty-quick": "3.1.1",
    "serverless": "2.57.0",
    "serverless-aws-documentation": "1.1.0",
    "serverless-domain-manager": "5.1.5",
    "serverless-offline": "8.1.0",
    "ts-jest": "27.0.5",
    "ts-node": "10.2.1",
    "tsutils": "3.21.0",
    "typescript": "4.4.3",
    "typescript-eslint": "0.0.1-alpha.0"
  },
  "engines": {
    "npm": ">=7.20",
    "node": ">=16.5"
  }
}<|MERGE_RESOLUTION|>--- conflicted
+++ resolved
@@ -30,12 +30,8 @@
     "aws-sdk": "2.983.0"
   },
   "devDependencies": {
-<<<<<<< HEAD
     "@types/aws-lambda": "8.10.83",
-    "@types/jest": "27.0.1",
-=======
     "@types/jest": "27.0.2",
->>>>>>> 0db11833
     "@types/node": "16.4.5",
     "@typescript-eslint/eslint-plugin": "4.31.2",
     "@typescript-eslint/parser": "4.31.2",
