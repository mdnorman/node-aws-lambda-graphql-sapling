{
  "author": "Michael D. Norman",
  "name": "CHANGEME",
  "description": "",
  "private": true,
  "license": "UNLICENSED",
  "version": "0.0.0",
  "homepage": "https://github.com/mdnorman/CHANGEME/wiki/Home",
  "repository": {
    "type": "git",
    "url": "https://github.com/mdnorman/CHANGEME"
  },
  "bugs": {
    "url": "https://github.com/mdnorman/CHANGEME/issues"
  },
  "scripts": {
    "clean": "rm -rf dist && rm -rf out",
    "build": "tsc",
    "build:watch": "tsc --watch",
    "rebuild": "npm run clean && npm run build",
    "test": "jest",
    "posttest": "npm run lint",
    "lint": "eslint",
    "pretty": "pretty-quick",
    "offline": "serverless offline",
    "deploy": "serverless deploy -v --stage test",
    "deploy:prod": "serverless deploy -v --stage prod"
  },
  "dependencies": {
    "aws-sdk": "2.964.0"
  },
  "devDependencies": {
<<<<<<< HEAD
    "@types/aws-lambda": "8.10.81",
    "@types/jest": "26.0.24",
=======
    "@types/jest": "27.0.0",
>>>>>>> 970bdc8e
    "@types/node": "16.4.5",
    "@typescript-eslint/eslint-plugin": "4.29.1",
    "@typescript-eslint/parser": "4.29.1",
    "eslint": "7.32.0",
    "eslint-plugin-import": "2.24.0",
    "eslint-plugin-prettier": "3.4.0",
    "jest": "27.0.6",
    "prettier": "2.3.2",
    "pretty-quick": "3.1.1",
    "serverless": "2.53.1",
    "serverless-aws-documentation": "1.1.0",
    "serverless-domain-manager": "5.1.5",
    "serverless-offline": "8.0.0",
    "ts-jest": "27.0.4",
    "ts-node": "10.2.0",
    "tsutils": "3.21.0",
    "typescript": "4.3.5",
    "typescript-eslint": "0.0.1-alpha.0"
  },
  "engines": {
    "npm": ">=7.20",
    "node": ">=16.5"
  }
}<|MERGE_RESOLUTION|>--- conflicted
+++ resolved
@@ -30,12 +30,8 @@
     "aws-sdk": "2.964.0"
   },
   "devDependencies": {
-<<<<<<< HEAD
     "@types/aws-lambda": "8.10.81",
-    "@types/jest": "26.0.24",
-=======
     "@types/jest": "27.0.0",
->>>>>>> 970bdc8e
     "@types/node": "16.4.5",
     "@typescript-eslint/eslint-plugin": "4.29.1",
     "@typescript-eslint/parser": "4.29.1",
