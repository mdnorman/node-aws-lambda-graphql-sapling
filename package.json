--- conflicted
+++ resolved
@@ -29,14 +29,10 @@
     "save-schema": "ts-node scripts/printSchema > schema.graphql"
   },
   "dependencies": {
-<<<<<<< HEAD
     "apollo-server-lambda": "2.25.2",
-    "aws-sdk": "2.1013.0",
+    "aws-sdk": "2.1036.0",
     "graphql": "15.6.1",
     "graphql-relay": "0.6.0"
-=======
-    "aws-sdk": "2.1036.0"
->>>>>>> 833cf865
   },
   "devDependencies": {
     "@types/aws-lambda": "8.10.85",
