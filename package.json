{
  "author": "Michael D. Norman",
  "name": "CHANGEME",
  "description": "",
  "private": true,
  "license": "commercial",
  "version": "0.0.0",
  "homepage": "https://github.com/mdnorman/CHANGEME/wiki/Home",
  "repository": {
    "type": "git",
    "url": "https://github.com/mdnorman/CHANGEME"
  },
  "bugs": {
    "url": "https://github.com/mdnorman/CHANGEME/issues"
  },
  "scripts": {
    "clean": "rm -rf dist && rm -rf out",
    "build": "tsc",
    "prepare": "tsc",
    "pretest": "tsc && tsc -p spec/tsconfig.json",
    "test": "jasmine",
    "test:integration": "npm run pretest && jasmine --config=spec/support/jasmine-integration.json",
    "posttest": "npm run lint",
    "lint": "tslint -c tslint.json --project tsconfig.json && tslint -c tslint.json --project spec/tsconfig.json",
    "pretty": "pretty-quick --stage",
    "deploy:test": "npm run build && serverless deploy -v --stage test",
    "deploy": "npm run build && serverless deploy -v --stage prod"
  },
  "dependencies": {
    "aws-sdk": "2.279.1"
  },
  "devDependencies": {
    "@types/aws-lambda": "8.10.8",
    "@types/jasmine": "2.8.8",
    "@types/node": "10.5.2",
    "jasmine": "3.1.0",
    "jasmine-spec-reporter": "4.2.1",
    "prettier": "1.13.7",
    "pretty-quick": "1.6.0",
<<<<<<< HEAD
    "serverless": "1.30.3",
    "serverless-aws-documentation": "1.1.0",
    "serverless-domain-manager": "2.6.0",
=======
    "ts-node": "7.0.1",
>>>>>>> 8e6b24e9
    "tslint": "5.11.0",
    "tslint-config-airbnb": "5.9.2",
    "tslint-react": "3.6.0",
    "typescript": "2.9.2"
  },
  "optionalDependencies": {},
  "engines": {
    "npm": ">=6.1.0",
    "node": ">=10.7.0"
  }
}<|MERGE_RESOLUTION|>--- conflicted
+++ resolved
@@ -37,13 +37,10 @@
     "jasmine-spec-reporter": "4.2.1",
     "prettier": "1.13.7",
     "pretty-quick": "1.6.0",
-<<<<<<< HEAD
     "serverless": "1.30.3",
     "serverless-aws-documentation": "1.1.0",
     "serverless-domain-manager": "2.6.0",
-=======
     "ts-node": "7.0.1",
->>>>>>> 8e6b24e9
     "tslint": "5.11.0",
     "tslint-config-airbnb": "5.9.2",
     "tslint-react": "3.6.0",
