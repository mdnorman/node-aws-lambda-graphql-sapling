{
  "compilerOptions": {
    "sourceMap": true,
    "declaration": true,
    "pretty": true,
    "module": "commonjs",
<<<<<<< HEAD
    "target": "es6",
    "lib": ["es6"],
=======
    "target": "es5",
    "lib": ["es6", "esnext.asynciterable"],
>>>>>>> 8e6b24e9
    "moduleResolution": "node",
    "emitDecoratorMetadata": true,
    "experimentalDecorators": true,
    "noImplicitReturns": true,
    "noImplicitThis": true,
    "strictNullChecks": true,
    "forceConsistentCasingInFileNames": true,
    "outDir": "dist"
  },
  "include": ["./src/**/*.ts"],
  "files": ["./node_modules/@types/jasmine/index.d.ts", "./node_modules/@types/node/index.d.ts"],
  "exclude": ["dist", "node_modules", "examples", "spec"]
}<|MERGE_RESOLUTION|>--- conflicted
+++ resolved
@@ -4,13 +4,8 @@
     "declaration": true,
     "pretty": true,
     "module": "commonjs",
-<<<<<<< HEAD
-    "target": "es6",
-    "lib": ["es6"],
-=======
     "target": "es5",
     "lib": ["es6", "esnext.asynciterable"],
->>>>>>> 8e6b24e9
     "moduleResolution": "node",
     "emitDecoratorMetadata": true,
     "experimentalDecorators": true,
